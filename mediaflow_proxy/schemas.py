--- conflicted
+++ resolved
@@ -109,11 +109,7 @@
 
 class ExtractorURLParams(GenericParams):
     host: Literal[
-<<<<<<< HEAD
-        "Doodstream", "FileLions", "FileMoon", "F16Px", "Mixdrop", "Uqload", "Streamtape", "StreamWish", "Supervideo", "VixCloud", "Okru", "Maxstream", "LiveTV", "LuluStream", "DLHD", "Fastream", "TurboVidPlay", "Vidmoly", "Vidoza", "Voe", "Sportsonline"
-=======
-        "Doodstream", "FileLions", "FileMoon", "Mixdrop", "Uqload", "Streamtape", "StreamWish", "Supervideo", "VixCloud", "Okru", "Maxstream", "LiveTV", "LuluStream", "DLHD", "Fastream", "TurboVidPlay", "VidGuard", "Vidmoly", "Vidoza", "Voe", "Sportsonline"
->>>>>>> f8a319bc
+        "Doodstream", "FileLions", "FileMoon", "F16Px", "Mixdrop", "Uqload", "Streamtape", "StreamWish", "Supervideo", "VixCloud", "Okru", "Maxstream", "LiveTV", "LuluStream", "DLHD", "Fastream", "TurboVidPlay", "VidGuard", "Vidmoly", "Vidoza", "Voe", "Sportsonline"
     ] = Field(..., description="The host to extract the URL from.")
     destination: str = Field(..., description="The URL of the stream.", alias="d")
     redirect_stream: bool = Field(False, description="Whether to redirect to the stream endpoint automatically.")
